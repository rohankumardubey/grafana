import React, { useCallback, useLayoutEffect, useMemo, useRef, useState } from 'react';
import { css as cssCore, Global } from '@emotion/react';
import {
  ContextMenu,
  GraphContextMenuHeader,
  IconName,
  MenuItemProps,
  MenuItemsGroup,
  MenuGroup,
  MenuItem,
  UPlotConfigBuilder,
  usePlotContext,
} from '@grafana/ui';
import { CartesianCoords2D, DataFrame, getFieldDisplayName, InterpolateFunction, TimeZone } from '@grafana/data';
import { useClickAway } from 'react-use';
import { pluginLog } from '@grafana/ui/src/components/uPlot/utils';

type ContextMenuSelectionCoords = { viewport: CartesianCoords2D; plotCanvas: CartesianCoords2D };
type ContextMenuSelectionPoint = { seriesIdx: number | null; dataIdx: number | null };

export interface ContextMenuItemClickPayload {
  coords: ContextMenuSelectionCoords;
}

interface ContextMenuPluginProps {
  data: DataFrame;
  config: UPlotConfigBuilder;
  defaultItems?: Array<MenuItemsGroup<ContextMenuItemClickPayload>>;
  timeZone: TimeZone;
  onOpen?: () => void;
  onClose?: () => void;
  replaceVariables?: InterpolateFunction;
}

export const ContextMenuPlugin: React.FC<ContextMenuPluginProps> = ({
  data,
  config,
  onClose,
  timeZone,
  replaceVariables,
  ...otherProps
}) => {
  const plotCtx = usePlotContext();
  const plotCanvas = useRef<HTMLDivElement>();
  const [coords, setCoords] = useState<ContextMenuSelectionCoords | null>(null);
  const [point, setPoint] = useState<ContextMenuSelectionPoint | null>(null);
  const [isOpen, setIsOpen] = useState(false);

  const openMenu = useCallback(() => {
    setIsOpen(true);
  }, [setIsOpen]);

  const closeMenu = useCallback(() => {
    setIsOpen(false);
  }, [setIsOpen]);

  const clearSelection = useCallback(() => {
    pluginLog('ContextMenuPlugin', false, 'clearing click selection');
    setPoint(null);
  }, [setPoint]);

  // Add uPlot hooks to the config, or re-add when the config changed
  useLayoutEffect(() => {
    const onMouseCapture = (e: MouseEvent) => {
      const bbox = plotCtx.getCanvasBoundingBox();
      let update = {
        viewport: {
          x: e.clientX,
          y: e.clientY,
        },
        plotCanvas: {
          x: 0,
          y: 0,
        },
      };
      if (bbox) {
        update = {
          ...update,
          plotCanvas: {
            x: e.clientX - bbox.left,
            y: e.clientY - bbox.top,
          },
        };
      }
      setCoords(update);
    };

    config.addHook('init', (u) => {
      const canvas = u.over;
      plotCanvas.current = canvas || undefined;
      plotCanvas.current?.addEventListener('mousedown', onMouseCapture);

      pluginLog('ContextMenuPlugin', false, 'init');
      // for naive click&drag check
      let isClick = false;

      // REF: https://github.com/leeoniya/uPlot/issues/239
      let pts = Array.from(u.root.querySelectorAll<HTMLDivElement>('.u-cursor-pt'));

      plotCanvas.current?.addEventListener('mousedown', () => {
        isClick = true;
      });

      plotCanvas.current?.addEventListener('mousemove', () => {
        isClick = false;
      });

      // TODO: remove listeners on unmount
      plotCanvas.current?.addEventListener('mouseup', (e: MouseEvent) => {
        // ignore cmd+click, this is handled by annotation editor
        if (!isClick || e.metaKey) {
          setPoint(null);
          return;
        }
        isClick = true;

        if (e.target) {
          const target = e.target as HTMLElement;
          if (!target.classList.contains('u-cursor-pt')) {
            pluginLog('ContextMenuPlugin', false, 'canvas click');
            setPoint({ seriesIdx: null, dataIdx: null });
          }
        }

        openMenu();
      });

      if (pts.length > 0) {
        pts.forEach((pt, i) => {
          // TODO: remove listeners on unmount
          pt.addEventListener('click', () => {
            const seriesIdx = i + 1;
            const dataIdx = u.cursor.idx;
            pluginLog('ContextMenuPlugin', false, seriesIdx, dataIdx);
            setPoint({ seriesIdx, dataIdx: dataIdx || null });
          });
        });
      }
    });
  }, [config, openMenu, setCoords, setPoint, plotCtx]);

  const defaultItems = useMemo(() => {
    return otherProps.defaultItems
      ? otherProps.defaultItems.map((i) => {
          return {
            ...i,
            items: i.items.map((j) => {
              return {
                ...j,
<<<<<<< HEAD
                onClick: (e: React.SyntheticEvent<HTMLElement>) => {
=======
                onClick: (e?: React.SyntheticEvent<HTMLElement>) => {
>>>>>>> e42a597e
                  if (!coords) {
                    return;
                  }
                  if (j.onClick) {
                    j.onClick(e, { coords });
                  }
                },
              };
            }),
          };
        })
      : [];
  }, [coords, otherProps.defaultItems]);

  return (
    <>
      <Global
        styles={cssCore`
        .uplot .u-cursor-pt {
          pointer-events: auto !important;
        }
      `}
      />
      {isOpen && coords && (
        <ContextMenuView
          data={data}
          defaultItems={defaultItems}
          timeZone={timeZone}
          selection={{ point, coords }}
          replaceVariables={replaceVariables}
          onClose={() => {
            clearSelection();
            closeMenu();
            if (onClose) {
              onClose();
            }
          }}
        />
      )}
    </>
  );
};

interface ContextMenuProps {
  data: DataFrame;
  defaultItems?: MenuItemsGroup[];
  timeZone: TimeZone;
  onClose?: () => void;
  selection: {
    point?: { seriesIdx: number | null; dataIdx: number | null } | null;
    coords: { plotCanvas: CartesianCoords2D; viewport: CartesianCoords2D };
  };
  replaceVariables?: InterpolateFunction;
}

export const ContextMenuView: React.FC<ContextMenuProps> = ({
  selection,
  timeZone,
  defaultItems,
  replaceVariables,
  data,
  ...otherProps
}) => {
  const ref = useRef(null);

  const onClose = () => {
    if (otherProps.onClose) {
      otherProps.onClose();
    }
  };

  useClickAway(ref, () => {
    onClose();
  });

  const xField = data.fields[0];

  if (!xField) {
    return null;
  }
  const items = defaultItems ? [...defaultItems] : [];
  let renderHeader: () => JSX.Element | null = () => null;

  if (selection.point) {
    const { seriesIdx, dataIdx } = selection.point;
    const xFieldFmt = xField.display!;

    if (seriesIdx && dataIdx) {
      const field = data.fields[seriesIdx];

      const displayValue = field.display!(field.values.get(dataIdx));

      const hasLinks = field.config.links && field.config.links.length > 0;

      if (hasLinks) {
        if (field.getLinks) {
          items.push({
            items: field
              .getLinks({
                valueRowIndex: dataIdx,
              })
              .map<MenuItemProps>((link) => {
                return {
                  label: link.title,
                  ariaLabel: link.title,
                  url: link.href,
                  target: link.target,
                  icon: `${link.target === '_self' ? 'link' : 'external-link-alt'}` as IconName,
                  onClick: link.onClick,
                };
              }),
          });
        }
      }

      // eslint-disable-next-line react/display-name
      renderHeader = () => (
        <GraphContextMenuHeader
          timestamp={xFieldFmt(xField.values.get(dataIdx)).text}
          displayValue={displayValue}
          seriesColor={displayValue.color!}
          displayName={getFieldDisplayName(field, data)}
        />
      );
    }
  }

  const renderMenuGroupItems = () => {
    return items?.map((group, index) => (
      <MenuGroup key={`${group.label}${index}`} label={group.label} ariaLabel={group.label}>
        {(group.items || []).map((item) => (
          <MenuItem
            key={item.label}
            url={item.url}
            label={item.label}
            ariaLabel={item.label}
            target={item.target}
            icon={item.icon}
            active={item.active}
            onClick={item.onClick}
          />
        ))}
      </MenuGroup>
    ));
  };

  return (
    <ContextMenu
      renderMenuItems={renderMenuGroupItems}
      renderHeader={renderHeader}
      x={selection.coords.viewport.x}
      y={selection.coords.viewport.y}
      onClose={onClose}
    />
  );
};<|MERGE_RESOLUTION|>--- conflicted
+++ resolved
@@ -147,11 +147,7 @@
             items: i.items.map((j) => {
               return {
                 ...j,
-<<<<<<< HEAD
-                onClick: (e: React.SyntheticEvent<HTMLElement>) => {
-=======
                 onClick: (e?: React.SyntheticEvent<HTMLElement>) => {
->>>>>>> e42a597e
                   if (!coords) {
                     return;
                   }
