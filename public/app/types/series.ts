--- conflicted
+++ resolved
@@ -95,8 +95,6 @@
 }
 
 export interface DataSourceApi {
-  interval?: string;
-
   /**
    *  min interval range
    */
@@ -113,22 +111,12 @@
   init?: () => void;
 
   /**
-<<<<<<< HEAD
    * Main metrics / data query action
-=======
-   *  Main data query method
->>>>>>> 619b4b48
    */
   query(options: DataQueryOptions): Promise<DataQueryResponse>;
 
   /**
-<<<<<<< HEAD
    * Test & verify datasource settings & connection details
    */
   testDatasource(): Promise<any>;
-=======
-   *  test data source
-   */
-  testDatasource?: () => Promise<any>;
->>>>>>> 619b4b48
 }