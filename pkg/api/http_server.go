--- conflicted
+++ resolved
@@ -53,11 +53,8 @@
 	"github.com/grafana/grafana/pkg/services/serviceaccounts"
 	"github.com/grafana/grafana/pkg/services/shorturls"
 	"github.com/grafana/grafana/pkg/services/sqlstore"
-<<<<<<< HEAD
+	"github.com/grafana/grafana/pkg/services/teamguardian"
 	"github.com/grafana/grafana/pkg/services/thumbs"
-=======
-	"github.com/grafana/grafana/pkg/services/teamguardian"
->>>>>>> 79d10c69
 	"github.com/grafana/grafana/pkg/services/updatechecker"
 	"github.com/grafana/grafana/pkg/setting"
 	"github.com/grafana/grafana/pkg/util/errutil"
@@ -117,11 +114,8 @@
 	tracingService            tracing.Tracer
 	updateChecker             *updatechecker.Service
 	searchUsersService        searchusers.Service
-<<<<<<< HEAD
 	ldapGroups                ldap.Groups
-=======
 	teamGuardian              teamguardian.TeamGuardian
->>>>>>> 79d10c69
 	queryDataService          *query.Service
 	serviceAccountsService    serviceaccounts.Service
 }
@@ -148,11 +142,7 @@
 	quotaService *quota.QuotaService, socialService social.Service, tracingService tracing.Tracer,
 	encryptionService encryption.Internal, updateChecker *updatechecker.Service, searchUsersService searchusers.Service,
 	dataSourcesService *datasources.Service, secretsService secrets.Service, queryDataService *query.Service,
-<<<<<<< HEAD
-	ldapGroups ldap.Groups, serviceaccountsService serviceaccounts.Service) (*HTTPServer, error) {
-=======
-	teamGuardian teamguardian.TeamGuardian, serviceaccountsService serviceaccounts.Service) (*HTTPServer, error) {
->>>>>>> 79d10c69
+	ldapGroups ldap.Groups, teamGuardian teamguardian.TeamGuardian, serviceaccountsService serviceaccounts.Service) (*HTTPServer, error) {
 	web.Env = cfg.Env
 	m := web.New()
 
@@ -203,11 +193,8 @@
 		SecretsService:            secretsService,
 		DataSourcesService:        dataSourcesService,
 		searchUsersService:        searchUsersService,
-<<<<<<< HEAD
 		ldapGroups:                ldapGroups,
-=======
 		teamGuardian:              teamGuardian,
->>>>>>> 79d10c69
 		queryDataService:          queryDataService,
 		serviceAccountsService:    serviceaccountsService,
 	}
