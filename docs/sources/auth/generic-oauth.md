+++
title = "OAuth authentication"
description = "Grafana OAuthentication Guide "
keywords = ["grafana", "configuration", "documentation", "oauth"]
weight = 500
+++

# Generic OAuth authentication

You can configure many different OAuth2 authentication services with Grafana using the generic OAuth2 feature. Examples:

- [Generic OAuth authentication](#generic-oauth-authentication)
  - [Set up OAuth2 with Auth0](#set-up-oauth2-with-auth0)
  - [Set up OAuth2 with Bitbucket](#set-up-oauth2-with-bitbucket)
  - [Set up OAuth2 with Centrify](#set-up-oauth2-with-centrify)
  - [Set up OAuth2 with OneLogin](#set-up-oauth2-with-onelogin)
  - [JMESPath examples](#jmespath-examples)
    - [Role mapping](#role-mapping)
    - [Groups mapping](#groups-mapping)

This callback URL must match the full HTTP address that you use in your browser to access Grafana, but with the suffixed path of `/login/generic_oauth`.

You may have to set the `root_url` option of `[server]` for the callback URL to be
correct. For example in case you are serving Grafana behind a proxy.

Example config:

```bash
[auth.generic_oauth]
enabled = true
client_id = YOUR_APP_CLIENT_ID
client_secret = YOUR_APP_CLIENT_SECRET
scopes =
empty_scopes = false
auth_url =
token_url =
api_url =
allowed_domains = mycompany.com mycompany.org
allow_sign_up = true
tls_skip_verify_insecure = false
tls_client_cert =
tls_client_key =
tls_client_ca =
use_pkce = true
```

Set `api_url` to the resource that returns [OpenID UserInfo](https://connect2id.com/products/server/docs/api/userinfo) compatible information.

You can also specify the SSL/TLS configuration used by the client.

- Set `tls_client_cert` to the path of the certificate.
- Set `tls_client_key` to the path containing the key.
- Set `tls_client_ca` to the path containing a trusted certificate authority list.

`tls_skip_verify_insecure` controls whether a client verifies the server's certificate chain and host name. If it is true, then SSL/TLS accepts any certificate presented by the server and any host name in that certificate. _You should only use this for testing_, because this mode leaves SSL/TLS susceptible to man-in-the-middle attacks.

Set `empty_scopes` to true to use an empty scope during authentication. By default, Grafana uses `user:email` as scope.

### Email address

Grafana determines a user's email address by querying the OAuth provider until it finds an e-mail address:

1. Check for the presence of an e-mail address via the `email` field encoded in the OAuth `id_token` parameter.
1. Check for the presence of an e-mail address using the [JMESPath](http://jmespath.org/examples.html) specified via the `email_attribute_path` configuration option. The JSON used for the path lookup is the HTTP response obtained from querying the UserInfo endpoint specified via the `api_url` configuration option.
   **Note**: Only available in Grafana v6.4+.
1. Check for the presence of an e-mail address in the `attributes` map encoded in the OAuth `id_token` parameter. By default Grafana will perform a lookup into the attributes map using the `email:primary` key, however, this is configurable and can be adjusted by using the `email_attribute_name` configuration option.
1. Query the `/emails` endpoint of the OAuth provider's API (configured with `api_url`), then check for the presence of an email address marked as a primary address.
1. If no email address is found in steps (1-4), then the email address of the user is set to an empty string.

### Roles

Grafana checks for the presence of a role using the [JMESPath](http://jmespath.org/examples.html) specified via the `role_attribute_path` configuration option. The JMESPath is applied to the `id_token` first. If there is no match, then the UserInfo endpoint specified via the `api_url` configuration option is tried next. The result after evaluation of the `role_attribute_path` JMESPath expression should be a valid Grafana role, for example, `Viewer`, `Editor` or `Admin`.

For more information, refer to the [JMESPath examples](#jmespath-examples).

### Groups / Teams

Similarly, group mappings are made using [JMESPath](http://jmespath.org/examples.html) with the `groups_attribute_path` configuration option. The `id_token` is attempted first, followed by the UserInfo from the `api_url`. The result of the JMESPath expression should be a string array of groups.

Furthermore, Grafana will check for the presence of at least one of the teams specified via the `team_ids` configuration option using the [JMESPath](http://jmespath.org/examples.html) specified via the `team_ids_attribute_path` configuration option. The JSON used for the path lookup is the HTTP response obtained from querying the Teams endpoint specified via the `teams_url` configuration option (using `/teams` as a fallback endpoint). The result should be a string array of Grafana Team IDs. Using this setting ensures that only certain teams is allowed to authenticate to Grafana using your OAuth provider.

### Login

Customize user login using `login_attribute_path` configuration option. Order of operations is as follows:

1. Grafana evaluates the `login_attribute_path` JMESPath expression against the ID token.
1. If Grafana finds no value, then Grafana evaluates expression against the JSON data obtained from UserInfo endpoint. The UserInfo endpoint URL is specified in the `api_url` configuration option.

You can customize the attribute name used to extract the ID token from the returned OAuth token with the `id_token_attribute_name` option.

You can set the user's display name with JMESPath using the `name_attribute_path` configuration option. It operates the same way as the `login_attribute_path` option.

> **Note:** `name_attribute_path` is available in Grafana 7.4+.

### PKCE

> Available in Grafana v8.3 and later versions.

IETF's [RFC 7636](https://datatracker.ietf.org/doc/html/rfc7636)
introduces "proof key for code exchange" (PKCE) which introduces
additional protection against some forms of authorization code
interception attacks. PKCE will be required in [OAuth 2.1](https://datatracker.ietf.org/doc/html/draft-ietf-oauth-v2-1-03).

You can enable PKCE in Grafana by setting `use_pkce` to `true` in the
`[auth.generic_oauth]` section.

```
use_pkce = true
```

Grafana always uses the SHA256 based `S256` challenge method and a 128 bytes (base64url encoded) code verifier.

## Set up OAuth2 with Auth0

1. Create a new Client in Auth0

   - Name: Grafana
   - Type: Regular Web Application

1. Go to the Settings tab and set:

   - Allowed Callback URLs: `https://<grafana domain>/login/generic_oauth`

1. Click Save Changes, then use the values at the top of the page to configure Grafana:

   ```bash
   [auth.generic_oauth]
   enabled = true
   allow_sign_up = true
   team_ids =
   allowed_organizations =
   name = Auth0
   client_id = <client id>
   client_secret = <client secret>
   scopes = openid profile email
   auth_url = https://<domain>/authorize
   token_url = https://<domain>/oauth/token
   api_url = https://<domain>/userinfo
   use_pkce = true
   ```

## Set up OAuth2 with Bitbucket

```bash
[auth.generic_oauth]
name = BitBucket
enabled = true
allow_sign_up = true
client_id = <client id>
client_secret = <client secret>
scopes = account email
auth_url = https://bitbucket.org/site/oauth2/authorize
token_url = https://bitbucket.org/site/oauth2/access_token
api_url = https://api.bitbucket.org/2.0/user
teams_url = https://api.bitbucket.org/2.0/user/permissions/workspaces
team_ids_attribute_path = values[*].workspace.slug
team_ids =
allowed_organizations =
```

## Set up OAuth2 with Centrify

1. Create a new Custom OpenID Connect application configuration in the Centrify dashboard.

1. Create a memorable unique Application ID, e.g. "grafana", "grafana_aws", etc.

1. Put in other basic configuration (name, description, logo, category)

1. On the Trust tab, generate a long password and put it into the OpenID Connect Client Secret field.

1. Put the URL to the front page of your Grafana instance into the "Resource Application URL" field.

1. Add an authorized Redirect URI like https://your-grafana-server/login/generic_oauth

1. Set up permissions, policies, etc. just like any other Centrify app

1. Configure Grafana as follows:

   ```bash
   [auth.generic_oauth]
   name = Centrify
   enabled = true
   allow_sign_up = true
   client_id = <OpenID Connect Client ID from Centrify>
   client_secret = <your generated OpenID Connect Client Secret"
   scopes = openid profile email
   auth_url = https://<your domain>.my.centrify.com/OAuth2/Authorize/<Application ID>
   token_url = https://<your domain>.my.centrify.com/OAuth2/Token/<Application ID>
   api_url = https://<your domain>.my.centrify.com/OAuth2/UserInfo/<Application ID>
   ```

## Set up OAuth2 with OneLogin

1. Create a new Custom Connector with the following settings:

   - Name: Grafana
   - Sign On Method: OpenID Connect
   - Redirect URI: `https://<grafana domain>/login/generic_oauth`
   - Signing Algorithm: RS256
   - Login URL: `https://<grafana domain>/login/generic_oauth`

   then:

1. Add an App to the Grafana Connector:

   - Display Name: Grafana

   then:

1. Under the SSO tab on the Grafana App details page you'll find the Client ID and Client Secret.

   Your OneLogin Domain will match the URL you use to access OneLogin.

   Configure Grafana as follows:

   ```bash
   [auth.generic_oauth]
   name = OneLogin
   enabled = true
   allow_sign_up = true
   client_id = <client id>
   client_secret = <client secret>
   scopes = openid email name
   auth_url = https://<onelogin domain>.onelogin.com/oidc/2/auth
   token_url = https://<onelogin domain>.onelogin.com/oidc/2/token
   api_url = https://<onelogin domain>.onelogin.com/oidc/2/me
   team_ids =
   allowed_organizations =
   ```

## JMESPath examples

To ease configuration of a proper JMESPath expression, you can test/evaluate expressions with custom payloads at http://jmespath.org/.

### Role and organization mapping

Defining role and organization mapping is handled by setting a path to TOML mapping file via `group_mappings_file`, example:

```bash
[auth.generic_oauth]
...
group_mappings_file = /etc/grafana/oauth-mappings.toml
```

If  the`role_attribute_path` property does not return a role, then the user is assigned the `Viewer` role by default. You can disable the role assignment by setting `role_attribute_strict = true`. It denies user access if no role or an invalid role is returned.

**Basic example:**

In the following example, the user will get `Editor` as role in OrgID `2` when authenticating. The value of the property `role` will be the resulting role if the role is a proper Grafana role, i.e. `Viewer`, `Editor` or `Admin`.

Payload:

```json
{
    ...
    "role": "Editor",
    ...
}
```

Config:

```bash
[[group_mappings]]
role_attribute_path = "role"
org_id = 2
```

**Advanced example:**

<<<<<<< HEAD
In the following example, the user will get `Admin` as role in Orgs `1` and `2` when authenticating since it has a group `admin`. If a user has a group `editor` it will get `Editor` as role for Org `1`, otherwise `Viewer` in Org `2`.
=======
In the following example user will get `Admin` as role when authenticating since it has a role `admin`. If a user has a role `editor` it will get `Editor` as role, otherwise `Viewer`.
>>>>>>> 09bb8900

Payload:

```json
{
    ...
    "info": {
        ...
        "roles": [
            "engineer",
            "admin",
        ],
        ...
    },
    ...
}
```

Config:

```bash
<<<<<<< HEAD
[[group_mappings]]
role_attribute_path = "contains(info.groups[*], 'admin') && 'Admin'"
org_id = 1
grafana_admin = true
[[group_mappings]]
role_attribute_path = "contains(info.groups[*], 'editor') && 'Editor'"
org_id = 1
[[group_mappings]]
role_attribute_path = "contains(info.groups[*], 'admin') && 'Admin' || 'Viewer'"
org_id = 2
=======
role_attribute_path = contains(info.roles[*], 'admin') && 'Admin' || contains(info.roles[*], 'editor') && 'Editor' || 'Viewer'
```

### Groups mapping

> Available in Grafana Enterprise v8.1 and later versions.

With Team Sync you can map your Generic OAuth groups to teams in Grafana so that the users are automatically added to the correct teams.

Generic OAuth groups can be referenced by group ID, like `8bab1c86-8fba-33e5-2089-1d1c80ec267d` or `myteam`.

[Learn more about Team Sync]({{< relref "team-sync.md" >}})

Config:

```bash
groups_attribute_path = info.groups
```

Payload:

```json
{
    ...
    "info": {
        ...
        "groups": [
            "engineers",
            "analysts",
        ],
        ...
    },
    ...
}
>>>>>>> 09bb8900
```<|MERGE_RESOLUTION|>--- conflicted
+++ resolved
@@ -242,8 +242,6 @@
 group_mappings_file = /etc/grafana/oauth-mappings.toml
 ```
 
-If  the`role_attribute_path` property does not return a role, then the user is assigned the `Viewer` role by default. You can disable the role assignment by setting `role_attribute_strict = true`. It denies user access if no role or an invalid role is returned.
-
 **Basic example:**
 
 In the following example, the user will get `Editor` as role in OrgID `2` when authenticating. The value of the property `role` will be the resulting role if the role is a proper Grafana role, i.e. `Viewer`, `Editor` or `Admin`.
@@ -268,11 +266,7 @@
 
 **Advanced example:**
 
-<<<<<<< HEAD
 In the following example, the user will get `Admin` as role in Orgs `1` and `2` when authenticating since it has a group `admin`. If a user has a group `editor` it will get `Editor` as role for Org `1`, otherwise `Viewer` in Org `2`.
-=======
-In the following example user will get `Admin` as role when authenticating since it has a role `admin`. If a user has a role `editor` it will get `Editor` as role, otherwise `Viewer`.
->>>>>>> 09bb8900
 
 Payload:
 
@@ -294,7 +288,6 @@
 Config:
 
 ```bash
-<<<<<<< HEAD
 [[group_mappings]]
 role_attribute_path = "contains(info.groups[*], 'admin') && 'Admin'"
 org_id = 1
@@ -305,40 +298,4 @@
 [[group_mappings]]
 role_attribute_path = "contains(info.groups[*], 'admin') && 'Admin' || 'Viewer'"
 org_id = 2
-=======
-role_attribute_path = contains(info.roles[*], 'admin') && 'Admin' || contains(info.roles[*], 'editor') && 'Editor' || 'Viewer'
-```
-
-### Groups mapping
-
-> Available in Grafana Enterprise v8.1 and later versions.
-
-With Team Sync you can map your Generic OAuth groups to teams in Grafana so that the users are automatically added to the correct teams.
-
-Generic OAuth groups can be referenced by group ID, like `8bab1c86-8fba-33e5-2089-1d1c80ec267d` or `myteam`.
-
-[Learn more about Team Sync]({{< relref "team-sync.md" >}})
-
-Config:
-
-```bash
-groups_attribute_path = info.groups
-```
-
-Payload:
-
-```json
-{
-    ...
-    "info": {
-        ...
-        "groups": [
-            "engineers",
-            "analysts",
-        ],
-        ...
-    },
-    ...
-}
->>>>>>> 09bb8900
 ```