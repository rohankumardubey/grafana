--- conflicted
+++ resolved
@@ -32,13 +32,9 @@
   },
   "devDependencies": {
     "@rollup/plugin-commonjs": "21.0.1",
-<<<<<<< HEAD
-    "@rollup/plugin-node-resolve": "13.0.6",
+    "@rollup/plugin-node-resolve": "13.1.1",
     "@types/chrome-remote-interface": "0.31.4",
     "@types/lodash": "4.14.149",
-=======
-    "@rollup/plugin-node-resolve": "13.1.1",
->>>>>>> 623ae1e4
     "@types/node": "16.11.6",
     "@types/uuid": "8.3.0",
     "rollup": "2.58.3",
