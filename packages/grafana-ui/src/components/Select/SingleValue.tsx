--- conflicted
+++ resolved
@@ -53,10 +53,14 @@
   const loading = useDelayedSwitch(data.loading || false, { delay: 250, duration: 750 });
 
   return (
-<<<<<<< HEAD
-    <components.SingleValue {...props} className={cx(styles.singleValue, disabled && styles.disabled)}>
+    <components.SingleValue {...props} className={cx(styles.singleValue, isDisabled && styles.disabled)}>
       {data.imgUrl ? (
-        <FadeWithImage loading={loading} imgUrl={data.imgUrl} styles={styles} alt={data.label || data.value} />
+        <FadeWithImage
+          loading={loading}
+          imgUrl={data.imgUrl}
+          styles={styles}
+          alt={(data.label ?? data.value) as string}
+        />
       ) : (
         <SlideOutTransition horizontal size={16} visible={loading} duration={150}>
           <div className={styles.spinnerWrapper}>
@@ -65,26 +69,6 @@
         </SlideOutTransition>
       )}
       {!data.hideText && children}
-=======
-    <components.SingleValue {...props}>
-      <div className={cx(styles.singleValue, isDisabled && styles.disabled)}>
-        {data.imgUrl ? (
-          <FadeWithImage
-            loading={loading}
-            imgUrl={data.imgUrl}
-            styles={styles}
-            alt={(data.label || data.value) as string}
-          />
-        ) : (
-          <SlideOutTransition horizontal size={16} visible={loading} duration={150}>
-            <div className={styles.container}>
-              <Spinner className={styles.item} inline />
-            </div>
-          </SlideOutTransition>
-        )}
-        {!data.hideText && children}
-      </div>
->>>>>>> 96b17768
     </components.SingleValue>
   );
 };
